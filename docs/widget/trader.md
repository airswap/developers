--- conflicted
+++ resolved
@@ -180,28 +180,15 @@
   )
 })()">Try it out</button>
 
-<<<<<<< HEAD
-## Options {docsify-ignore}
-| Key | Type | Description |
-| ----------- | ----------- | ----------- |
-| `order` | [Order](#order) | `optional` The Order details. Provide values to pre-populate the order builder. If any of these parameters are specified, it will lock the value in the widget. |
-| `cid` | string | `optional` [IPFS](https://ipfs.io) hash for the order. If provided, the widget will fetch the order details from IPFS and display a take order screen. |
-| `onCreate` | Function | `optional` [Callback function](#onCreate) triggered on creation of a trade. |
-| `onSwap` | Function | `optional` [Callback function](#onSwap) triggered on a successful trade. |
-| `onCancel` | Function | `optional` [Callback function](#onCancel) triggered on a successful cancel. |
-| `onClose` | Function | **`required`** [Callback function](#onClose) triggered on widget close. |
-=======
 ## Options
 | Key | Type | Field | Description |
 | ----------- | ----------- |  ----------- | ----------- |
 | `order` | [Order](#order) | `optional` |  The Order details. Provide values to pre-populate the order builder. If any of these parameters are specified, it will lock the value in the widget. |
-| `signature` | [Signature](#signature) | `optional` |  The [ECDSA](https://hackernoon.com/a-closer-look-at-ethereum-signatures-5784c14abecc) signature of the order. |
 | `cid` | string | `optional` | [IPFS](https://ipfs.io) hash for the order. If provided, the widget will fetch the order details from IPFS and display a take order screen. |
 | `onCreate` | Function | `optional`  | [Callback function](#onCreate) triggered on creation of a trade. |
 | `onSwap` | Function | `optional`  | [Callback function](#onSwap) triggered on a successful trade. |
 | `onCancel` | Function | `optional`  | [Callback function](#onCancel) triggered on a successful cancel. |
 | `onClose` | Function | **`required`** |  [Callback function](#onClose) triggered on widget close. |
->>>>>>> 29820dcc
 
 ---
 #### Order
@@ -221,7 +208,6 @@
   }
 }
 ```
-<<<<<<< HEAD
 | Key | Type | Description |
 | ----------- | ----------- | ----------- |
 | `nonce` | string | `optional` A numeric parameter of every Order that is unique to its Maker. Only used when providing a signed order. |
@@ -241,20 +227,12 @@
   kind: '0x277f8169'
 }
 ```
-| Type | Key | Description |
-| ----------- | ----------- | ----------- |
-| `wallet` | string | | `optional` The Ethereum account of the party |
-| `token` | string | `optional` The address of the token the party sends or receives |
-| `param` | string | `optional` The amount of ERC-20 or the identifier of an ERC-721 |
-| `kind` | string | `optional` The interface ID of the token. E.g. ERC-721 is 0x80ac58cd |
-=======
 | Type | Key | Field | Description |
 | ----------- | ----------- | ----------- | ----------- |
-| `nonce` | string | `optional`  |  A numeric parameter of every Order that is unique to its Maker. Only used when providing a signed order. |
-| `expiry` | string | `optional`  | The expiry in **seconds** since unix epoch. |
-| `maker` | [Party](#party) | `optional` |  The Maker of the Order who sets price. |
-| `taker` | [Party](#party) | `optional` |  The Taker of the Order who accepts price. |
->>>>>>> 29820dcc
+| `wallet` | string | `optional` | The Ethereum account of the party |
+| `token` | string | `optional` | The address of the token the party sends or receives |
+| `param` | string | `optional` | The amount of ERC-20 or the identifier of an ERC-721 |
+| `kind` | string | `optional` | The interface ID of the token. E.g. ERC-721 is 0x80ac58cd |
 
 ---
 #### Signature
@@ -277,27 +255,6 @@
 | `v` | number | `required` |  The `v` value of an ECDSA signature. |
 
 ---
-<<<<<<< HEAD
-=======
-#### Party
-The details of a party.
-```js
-{
-  wallet: '0xd68bb3350887ed3ee128b5ac4b7d852e24c5d366',
-  token: '0x89d24a6b4ccb1b6faa2625fe562bdd9a23260359',
-  param: '1000000000000000000',
-  kind: '0x277f8169'
-}
-```
-| Type | Key | Field | Description |
-| ----------- | ----------- | ----------- | ----------- |
-| `wallet` | string | `optional` | The Ethereum account of the party |
-| `token` | string | `optional` | The address of the token the party sends or receives |
-| `param` | string | `optional` | The amount of ERC-20 or the identifier of an ERC-721 |
-| `kind` | string | `optional` | The interface ID of the token. E.g. ERC-721 is 0x80ac58cd |
-
----
->>>>>>> 29820dcc
 #### cid
 [IPFS](https://ipfs.io) hash for the order. If provided, the widget will fetch the order details from IPFS and display a take order screen.
 
