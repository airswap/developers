const WebSocket = require('isomorphic-ws')
const ethers = require('ethers')
const erc20 = require('human-standard-token-abi')
const exchange = require('./exchangeABI.json')
const weth = require('./wethABI.json')
const pgpABI = require('./pgpABI.json')
const uuid = require('uuid4')
const openpgp = require('openpgp')

const { Contract, Wallet, utils, providers } = ethers

const TIMEOUT = 12000
const INDEXER_ADDRESS = '0x0000000000000000000000000000000000000000'
const IPFS_URL = 'https://ipfs.airswap.io:443'

const ipfs = require('nano-ipfs-store').at(IPFS_URL)

// Class Constructor
// ----------------
class AirSwap {
  // * `privateKey`: `string` - ethereum private key with `"0x"` prepended
  // * `infuraKey`: `string` - infura API key
  // * `nodeAddress`: `string` - optionally specify a geth/parity node instead of using infura
  // * `rpcActions`: `Object` - user defined methods; called by peers via JSON-RPC
  // * `networkId`: `string` - which ethereum network is used; `'rinkeby'` or `'mainnet'`
  constructor(config) {
    const { privateKey, infuraKey, nodeAddress, rpcActions = {}, networkId = 'rinkeby' } = config
    const networkName = networkId === 'mainnet' ? 'homestead' : 'rinkeby'

    // Create infura provider by default
    let provider = new providers.InfuraProvider(networkName, infuraKey)

    // If user specified, use a geth/parity node instead
    provider = nodeAddress ? new providers.JsonRpcProvider(nodeAddress, networkName) : provider

    // Create an ethereum wallet object for signing orders
    this.wallet = new Wallet(privateKey, provider)

    // Create an AirSwap contract object based on environment
    this.exchangeContract =
      networkId === 'mainnet'
        ? new Contract('0x8fd3121013a07c57f0d69646e86e7a4880b467b7', exchange.abi, this.wallet)
        : new Contract('0x07fc7c43d8168a2730344e5cf958aaecc3b42b41', exchange.abi, this.wallet)

    // Create a W-ETH contract object based on environment
    this.wethContract =
      networkId === 'mainnet'
        ? new Contract('0xc02aaa39b223fe8d0a0e5c4f27ead9083c756cc2', weth.abi, this.wallet)
        : new Contract('0xc778417e063141139fce010982780140aa0cd5ab', weth.abi, this.wallet)

    this.pgpContract =
      networkId === 'mainnet'
        ? new Contract('0xa6a52efd0e0387756bc0ef10a34dd723ac408a30', pgpABI, this.wallet)
        : new Contract('0x9d7efd45e45c575cafb25d49d43556f43ebe3456', pgpABI, this.wallet)
    // Set the websocket url based on environment
    this.socketUrl =
      networkId === 'mainnet' ? 'wss://connect.airswap-api.com/websocket' : 'wss://sandbox.airswap-api.com/websocket'

    // Websocket authentication state
    this.isAuthenticated = false

    // Promise resolvers/rejectors and timeouts for each call
    this.RESOLVERS = {}
    this.REJECTORS = {}
    this.TIMEOUTS = {}
    this.pgpKeys = {}

    // Inform the user if the address powering this instance has registered PGP keys for KeySpace protocol communication
    this.getPGPKey(this.wallet.address)
      .then(() => console.log('KeySpace PGP key is registered for this address!'))
      .catch(e => console.log(e.message))

    // User defined methods that will be invoked by peers on the JSON-RPC
    this.RPC_METHOD_ACTIONS = rpcActions

    this.getOrders = this.getOrders.bind(this)
    this.fillOrder = this.fillOrder.bind(this)
  }

  // RPC Methods
  // ----------------

  // Prepare a formatted query to be submitted as a JSON-RPC call
  static makeRPC(method, params = {}, id = uuid()) {
    return {
      jsonrpc: '2.0',
      method,
      params,
      id,
    }
  }

  // Send a JSON-RPC `message` to a `receiver` address.
  // Optionally pass `resolve` and `reject` callbacks to handle a response
  call(receiver, message, resolve, reject) {
    const messageString = JSON.stringify({
      sender: this.wallet.address.toLowerCase(),
      receiver,
      message: JSON.stringify(message),
      id: uuid(),
    })
    this.socket.send(messageString)

    // Set the promise resolvers and rejectors for this call
    if (typeof resolve === 'function') {
      this.RESOLVERS[message.id] = resolve
    }
    if (typeof reject === 'function') {
      this.REJECTORS[message.id] = reject
    }

    // Set a timeout for this call
    this.TIMEOUTS[message.id] = setTimeout(() => {
      if (typeof reject === 'function') {
        reject({ message: `Request timed out. [${message.id}]`, code: -1 })
      }
    }, TIMEOUT)
  }

  // WebSocket Interaction
  // ----------------

  // Connect to AirSwap by opening websocket. The sequence:
  // 1. Open a websocket connection
  // 2. Receive a challenge (some random data to sign)
  // 3. Sign the data and send it back over the wire
  // 4. Receive an "ok" and start sending and receiving RPC
  connect(reconnect = true) {
    this.socket = new WebSocket(this.socketUrl)

    // Check socket health every 30 seconds
    this.socket.onopen = function healthCheck() {
      this.isAlive = true
      // trying to make this isomorphic, and ping/pong isn't supported in browser websocket api
      if(this.ping) {
        this.addEventListener('pong', () => {
          this.isAlive = true
        })

        this.interval = setInterval(() => {
          if (this.isAlive === false) {
            console.log('no response for 30s; closing socket')
            this.close()
          }
          this.isAlive = false
          this.ping()
        }, 30000)
      }
    }

    // The connection was closed
    this.socket.onclose = e => {
      this.isAuthenticated = false
      clearInterval(this.socket.interval)
      if (reconnect) {
        console.log('socket closed; attempting reconnect in 10s')
        setTimeout(() => {
          this.connect()
        }, 10000)
      } else {
        console.log('socket closed')
      }
    }

    // There was an error on the connection
    this.socket.onerror = event => {
      throw new Error(event)
    }

    // Promisify the `onmessage` handler. Allows us to return information
    // about the connection state after the authentication handshake
    return new Promise((resolve, reject) => {
      // Received a message
      this.socket.onmessage = event => {
        // We are authenticating
        if (!this.isAuthenticated) {
          switch (event.data) {
            // We have completed the challenge.
            case 'ok':
              this.isAuthenticated = true
              console.log('Authentication successful')
              resolve(event.data)
              break
            case 'not authorized':
              reject(new Error('Address is not authorized.'))
              break
            default:
              // We have been issued a challenge.
              const signature = this.wallet.signMessage(event.data)
              this.socket.send(signature)
          }
        } else if (this.isAuthenticated) {
          // We are already authenticated and are receiving an RPC.
          let payload
          let message

          try {
            payload = JSON.parse(event.data)
            message = payload.message && JSON.parse(payload.message)
          } catch (e) {
            console.error('Error parsing payload', e, payload)
          }

          if (!payload || !message) {
            return
          }

          if (message.method) {
            // Another peer is invoking a method.
            if (this.RPC_METHOD_ACTIONS[message.method]) {
              this.RPC_METHOD_ACTIONS[message.method](message)
            }
          } else if (message.id) {
            // We have received a response from a method call.
            const isError = Object.prototype.hasOwnProperty.call(message, 'error')

            if (!isError && message.result) {
              // Resolve the call if a resolver exists.
              if (typeof this.RESOLVERS[message.id] === 'function') {
                this.RESOLVERS[message.id](message.result)
              }
            } else if (isError) {
              // Reject the call if a resolver exists.
              if (typeof this.REJECTORS[message.id] === 'function') {
                this.REJECTORS[message.id](message.error)
              }
            }

            // Call lifecycle finished; tear down resolver, rejector, and timeout
            delete this.RESOLVERS[message.id]
            delete this.REJECTORS[message.id]
            clearTimeout(this.TIMEOUTS[message.id])
          }
        }
      }
    })
  }

  // Disconnect from AirSwap by closing websocket
  disconnect() {
    this.socket.close(1000)
  }

  // Interacting with the Indexer
  // ----------------

  // Query the indexer for trade intents.
  // * returns a `Promise` which is resolved with an array of `intents`
  findIntents(makerTokens, takerTokens, role = 'maker') {
    if (!makerTokens || !takerTokens) {
      throw new Error('missing arguments makerTokens or takerTokens')
    }
    const payload = AirSwap.makeRPC('findIntents', {
      makerTokens,
      takerTokens,
      role,
    })
<<<<<<< HEAD

    return new Promise((resolve, reject) => this.call(INDEXER_ADDRESS, payload, resolve, reject))
=======
    return new Promise((resolve, reject) =>
      this.call(INDEXER_ADDRESS, payload, resolve, reject),
    )
>>>>>>> 4e857b79
  }

  // Call `getIntents` on the indexer to return an array of tokens that the specified address has published intent to trade
  // * parameter `address` is a lowercased Ethereum address to fetch intents for
  // * returns a `Promise` which is resolved with an array of intents set by a specific address
  getIntents(address) {
    const payload = AirSwap.makeRPC('getIntents', { address })
    return new Promise((resolve, reject) => this.call(INDEXER_ADDRESS, payload, resolve, reject))
  }

  // Call `setIntents` on the indexer with an array of trade `intent` objects.
  // * returns a `Promise` with the indexer response. Passes `'OK'` if succcessful.
  setIntents(intents) {
    const payload = AirSwap.makeRPC('setIntents', {
      address: this.wallet.address.toLowerCase(),
      intents,
    })
    return new Promise((resolve, reject) => this.call(INDEXER_ADDRESS, payload, resolve, reject))
  }

  // Make a JSON-RPC `getOrder` call on a maker and recieve back a signed order (or a timeout if they fail to respond)
  // * `makerAddress`: `string` - the maker address to request an order from
  // * `params`: `Object` - order parameters. Must specify 1 of either `makerAmount` or `takerAmount`. Must also specify `makerToken` and `takerToken` addresses
  getOrder(makerAddress, params) {
    const { makerAmount, takerAmount, makerToken, takerToken } = params
    const BadArgumentsError = new Error('bad arguments passed to getOrder')

    if (!makerAmount && !takerAmount) throw BadArgumentsError
    if (makerAmount && takerAmount) throw BadArgumentsError
    if (!takerToken || !makerToken) throw BadArgumentsError

    const payload = AirSwap.makeRPC('getOrder', {
      makerToken,
      takerToken,
      takerAddress: this.wallet.address.toLowerCase(),
      makerAmount: makerAmount ? String(makerAmount) : null,
      takerAmount: takerAmount ? String(takerAmount) : null,
    })
    return new Promise((res, rej) => this.call(makerAddress, payload, res, rej))
  }

  // Given an array of trade intents, make a JSON-RPC `getOrder` call for each `intent`
  getOrders(intents, params) {
    const {makerAmount, takerAmount} = params
    if (!Array.isArray(intents) || !(makerAmount || takerAmount)) {
      throw new Error('bad arguments passed to getOrders')
    }
    return Promise.all(
      intents.map(({ address, makerToken, takerToken }) => {
        const payload = AirSwap.makeRPC('getOrder', {
          makerToken,
          takerToken,
          takerAddress: this.wallet.address.toLowerCase(),
          ...params,
        })
        // `Promise.all` will return a complete array of resolved promises, or just the first rejection if a promise fails.
        // To mitigate this, we `catch` errors on individual promises so that `Promise.all` always returns a complete array
        return new Promise((res, rej) => this.call(address, payload, res, rej)).catch(e => e)
      }),
    )
  }

  // Make a JSON-RPC `getQuote` call on a maker and recieve back an unsigned order (or a timeout if they fail to respond)
  // * `makerAddress`: `string` - the maker address to request a quote from
  // * `makerToken`: `string` - the address of the token that the maker will send
  // * `takerToken`: `string` - the address of the token that the taker will send
  // * `makerAmount`: `string` - the atomic amount of tokens that the maker will send (only fill in one of EITHER makerAmount OR takerAmount. The maker will fill in the side you don't specify when they send back the quote)
  // * `takerAmount`: `string` - the atomic amount of tokens that the taker will send (only fill in one of EITHER takerAmount OR makerAmount. The maker will fill in the side you don't specify when they send back the quote)
  getQuote({ makerToken, takerToken, makerAddress, makerAmount, takerAmount }) {
    if (makerAmount && takerAmount) {
      throw new Error('should only ever specify one of either makerAmount or takerAmount')
    }
    if (!makerToken || !takerToken || !makerAddress || (!makerAmount && !takerAmount)) {
      throw new Error('bad arguments passed to getQuote')
    }

    const payload = AirSwap.makeRPC('getQuote', { makerToken, takerToken, makerAmount, takerAmount })
    return new Promise((res, rej) => this.call(makerAddress, payload, res, rej))
  }

  // Make a JSON-RPC `getMaxQuote` call on a maker and recieve back an unsigned order for the largest possible trade the maker could make for the specified tokens (or a timeout if they fail to respond)
  // * `makerAddress`: `string` - the maker address to request a quote from
  // * `makerToken`: `string` - the address of the token that the maker will send
  // * `takerToken`: `string` - the address of the token that the taker will send
  getMaxQuote({ makerToken, takerToken, makerAddress }) {
    if (!makerToken || !takerToken || !makerAddress) {
      throw new Error('bad arguments passed to getMaxQuote')
    }

    const payload = AirSwap.makeRPC('getMaxQuote', { makerToken, takerToken })
    return new Promise((res, rej) => this.call(makerAddress, payload, res, rej))
  }

  // Interacting with Ethereum
  // ----------------

  // Return a signed `order` object for a taker to fill
  signOrder({ makerAddress, makerAmount, makerToken, takerAddress, takerAmount, takerToken, expiration, nonce }) {
    const types = [
      'address', // makerAddress
      'uint256', // makerAmount
      'address', // makerToken
      'address', // takerAddress
      'uint256', // takerAmount
      'address', // takertoken
      'uint256', // expiration
      'uint256', // nonce
    ]
    const hashedOrder = utils.solidityKeccak256(types, [
      makerAddress,
      makerAmount,
      makerToken,
      takerAddress,
      takerAmount,
      takerToken,
      expiration,
      nonce,
    ])

    const signedMsg = this.wallet.signMessage(ethers.utils.arrayify(hashedOrder))
    const sig = ethers.utils.splitSignature(signedMsg)

    return {
      makerAddress,
      makerAmount,
      makerToken,
      takerAddress,
      takerAmount,
      takerToken,
      expiration,
      nonce,
      ...sig,
    }
  }

  // Submit a signed `order` object by calling `fill` on the AirSwap smart contract.
  // * optionally pass an object to configure gas settings and amount of ether sent
  // * returns a `Promise`
  fillOrder(order, config = {}) {
<<<<<<< HEAD
    const { value, gasLimit = 160000, gasPrice = utils.parseEther('0.000000040') } = config
=======
    const {
      value,
      gasLimit = 160000,
      gasPrice = utils.parseEther('0.000000002'),
    } = config
>>>>>>> 4e857b79

    if (!order.nonce) {
      throw new Error('bad order object')
    }
    return this.exchangeContract.fill(
      order.makerAddress,
      order.makerAmount,
      order.makerToken,
      order.takerAddress,
      order.takerAmount,
      order.takerToken,
      order.expiration,
      order.nonce,
      order.v,
      order.r,
      order.s,
      {
        value: value ? utils.bigNumberify(String(value)) : utils.parseEther('0'),
        gasLimit,
        gasPrice,
      },
    )
  }

  // Unwrap `amount` of W-ETH.
  // * optionally pass an object to configure gas settings
  // * returns a `Promise`
  unwrapWeth(amount, config = {}) {
    const { gasLimit = 160000, gasPrice = utils.parseEther('0.000000040') } = config
    return this.wethContract.withdraw(utils.parseEther(String(amount)), {
      gasLimit,
      gasPrice,
    })
  }

  // Wrap `amount` of W-ETH.
  // * optionally pass an object to configure gas settings
  // * returns a `Promise`
  wrapWeth(amount, config = {}) {
    const {
      gasLimit = 160000,
      gasPrice = utils.parseEther('0.000000040'),
    } = config
    return this.wethContract.deposit({
      value: Number(amount),
      gasLimit,
      gasPrice,
    })
  }

  // Give the AirSwap smart contract permission to transfer an ERC20 token.
  // * Must call `approveTokenForTrade` one time for each token you want to trade
  // * Optionally pass an object to configure gas settings
  // * returns a `Promise`
  approveTokenForTrade(tokenContractAddr, config = {}) {
    const { gasLimit = 160000, gasPrice = utils.parseEther('0.000000040') } = config
    const tokenContract = new Contract(tokenContractAddr, erc20, this.wallet)

    return tokenContract.approve(
      this.exchangeContract.address.toLowerCase(),
      '1000000000000000000000000000', // large approval amount so we don't have to approve ever again
      { gasLimit, gasPrice },
    )
  }

  // registers a new PGP keyset on the contract for this wallet
<<<<<<< HEAD
  async registerPGPKey() {
    const address = this.wallet.address
=======
  async registerPGPKey(){
    const address = this.wallet.address.toLowerCase()
>>>>>>> 4e857b79
    this.signedSeed = this.wallet.signMessage(`I'm generating my encryption keys for AirSwap ${address}`)
    const existingKey = await this.getPGPKey(address)
    if (existingKey) {
      return 'Key already set on PGP contract, should only be set once'
    }

    const { privateKeyArmored, publicKeyArmored } = await openpgp.generateKey({
      userIds: [{ address }],
      curve: 'p256', // ECC curve name, most widely supported
      passphrase: this.signedSeed,
    })
<<<<<<< HEAD
    const walletPGPKey = { privateKeyArmored, publicKeyArmored }
=======
    const walletPGPKey = {
      private: privateKeyArmored,
      public: publicKeyArmored
    }
>>>>>>> 4e857b79
    this.pgpKeys[address] = walletPGPKey
    const ipfsHash = await ipfs.add(JSON.stringify(walletPGPKey))
    return this.pgpContract.addPublicKey(ipfsHash, {
      value: 0,
      gasLimit: 160000,
      gasPrice: utils.parseEther('0.000000040'),
    })
  }

  // look up a PGP keyset by wallet address
  async getPGPKey(address) {
    if (this.pgpKeys[address]) {
      return this.pgpKeys[address]
    } else {
      try {
        const ipfsHash = await this.pgpContract.addressToPublicKey(this.wallet.address)
        this.pgpKeys[address] = await ipfs.cat(ipfsHash)
        return this.pgpKeys[address]
      } catch (e) {
        throw new Error('PGP key is not registered for this address')
      }
    }
  }

  // decrypts a message intended for this wallet to read
  async decryptMessage(encryptedMessage) {
    const walletKey = this.pgpKeys[this.wallet.address]
    if (!walletKey) {
      return new Error('PGP Key not set for this address')
    }
    const { keys } = await openpgp.key.readArmored(walletKey.private)
    const privKeyObj = keys[0]
    await privKeyObj.decrypt(this.signedSeed)
    openpgp
      .decrypt({
        message: await openpgp.message.readArmored(encryptedMessage),
        privateKeys: [privKeyObj],
      })
      .then(plaintext => {
        return plaintext.data
      })
  }

  // encrypts a message intended to be read by the owner of the wallet corresponding to the 'address'
  async encryptMessage(message, address) {
    const key = this.getPGPKey(address)
    if (!key) {
      return new Error('PGP Key not set for this address')
    }
    return openpgp
      .encrypt({
        message: openpgp.message.fromText(message), // input as Message object
        publicKeys: (await openpgp.key.readArmored(key.public)).keys, // for encryption
      })
      .then(ciphertext => {
        return ciphertext.data
      })
      .catch(reject)
  }
}

module.exports = AirSwap<|MERGE_RESOLUTION|>--- conflicted
+++ resolved
@@ -66,7 +66,7 @@
     this.pgpKeys = {}
 
     // Inform the user if the address powering this instance has registered PGP keys for KeySpace protocol communication
-    this.getPGPKey(this.wallet.address)
+    this.getPGPKey(this.wallet.address.toLowerCase())
       .then(() => console.log('KeySpace PGP key is registered for this address!'))
       .catch(e => console.log(e.message))
 
@@ -132,7 +132,7 @@
     this.socket.onopen = function healthCheck() {
       this.isAlive = true
       // trying to make this isomorphic, and ping/pong isn't supported in browser websocket api
-      if(this.ping) {
+      if (this.ping) {
         this.addEventListener('pong', () => {
           this.isAlive = true
         })
@@ -255,14 +255,8 @@
       takerTokens,
       role,
     })
-<<<<<<< HEAD
 
     return new Promise((resolve, reject) => this.call(INDEXER_ADDRESS, payload, resolve, reject))
-=======
-    return new Promise((resolve, reject) =>
-      this.call(INDEXER_ADDRESS, payload, resolve, reject),
-    )
->>>>>>> 4e857b79
   }
 
   // Call `getIntents` on the indexer to return an array of tokens that the specified address has published intent to trade
@@ -306,7 +300,7 @@
 
   // Given an array of trade intents, make a JSON-RPC `getOrder` call for each `intent`
   getOrders(intents, params) {
-    const {makerAmount, takerAmount} = params
+    const { makerAmount, takerAmount } = params
     if (!Array.isArray(intents) || !(makerAmount || takerAmount)) {
       throw new Error('bad arguments passed to getOrders')
     }
@@ -402,15 +396,7 @@
   // * optionally pass an object to configure gas settings and amount of ether sent
   // * returns a `Promise`
   fillOrder(order, config = {}) {
-<<<<<<< HEAD
     const { value, gasLimit = 160000, gasPrice = utils.parseEther('0.000000040') } = config
-=======
-    const {
-      value,
-      gasLimit = 160000,
-      gasPrice = utils.parseEther('0.000000002'),
-    } = config
->>>>>>> 4e857b79
 
     if (!order.nonce) {
       throw new Error('bad order object')
@@ -450,10 +436,7 @@
   // * optionally pass an object to configure gas settings
   // * returns a `Promise`
   wrapWeth(amount, config = {}) {
-    const {
-      gasLimit = 160000,
-      gasPrice = utils.parseEther('0.000000040'),
-    } = config
+    const { gasLimit = 160000, gasPrice = utils.parseEther('0.000000040') } = config
     return this.wethContract.deposit({
       value: Number(amount),
       gasLimit,
@@ -477,13 +460,8 @@
   }
 
   // registers a new PGP keyset on the contract for this wallet
-<<<<<<< HEAD
   async registerPGPKey() {
-    const address = this.wallet.address
-=======
-  async registerPGPKey(){
     const address = this.wallet.address.toLowerCase()
->>>>>>> 4e857b79
     this.signedSeed = this.wallet.signMessage(`I'm generating my encryption keys for AirSwap ${address}`)
     const existingKey = await this.getPGPKey(address)
     if (existingKey) {
@@ -495,14 +473,7 @@
       curve: 'p256', // ECC curve name, most widely supported
       passphrase: this.signedSeed,
     })
-<<<<<<< HEAD
     const walletPGPKey = { privateKeyArmored, publicKeyArmored }
-=======
-    const walletPGPKey = {
-      private: privateKeyArmored,
-      public: publicKeyArmored
-    }
->>>>>>> 4e857b79
     this.pgpKeys[address] = walletPGPKey
     const ipfsHash = await ipfs.add(JSON.stringify(walletPGPKey))
     return this.pgpContract.addPublicKey(ipfsHash, {
@@ -548,7 +519,7 @@
 
   // encrypts a message intended to be read by the owner of the wallet corresponding to the 'address'
   async encryptMessage(message, address) {
-    const key = this.getPGPKey(address)
+    const key = this.getPGPKey(address.toLowerCase())
     if (!key) {
       return new Error('PGP Key not set for this address')
     }
